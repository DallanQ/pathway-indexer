import asyncio
import csv
import os

import dotenv
import pandas as pd

from utils.indexes import (
    Selectors,
    crawl_index,
    create_root_folders,
    get_help_links,
    get_services_links,
)
from utils.tools import generate_hash_filename

dotenv.load_dotenv()


def get_indexes():
    """Get the indexes from the websites."""
    # first, create the necessary folders
    DATA_PATH = os.getenv("DATA_PATH")
    print(DATA_PATH)

    create_root_folders(DATA_PATH)

    # General Variables
    ACM_URL = "https://missionaries.prod.byu-pathway.psdops.com/ACC-site-index"
    MISSIONARY_URL = "https://missionaries.prod.byu-pathway.psdops.com/missionary-services-site-index"
    HELP_URL = "https://help.byupathway.edu/knowledgebase/"
    STUDENT_SERVICES_URL = "https://student-services.catalog.prod.coursedog.com/"

    acm_path = f"{DATA_PATH}/index/acm.csv"
    missionary_path = f"{DATA_PATH}/index/missionary.csv"
    help_path = f"{DATA_PATH}/index/help.csv"
    student_services_path = f"{DATA_PATH}/index/student_services.csv"

    # Selectors
    acm_selectors = Selectors(
        header='span[style="font-size:18.0pt"]',
        sub_header="b > i",
        link="a",
        text="a > span",
    )

    #! THERE WAS CHANGES IN THE MISSIONARY SELECTORS
    missionary_selectors = Selectors(
        header="h1",
        sub_header="h2",
        link="a",
        text="a > span",
    )

    HELP_SELECTOR = "#articleList"

    # Crawling Process
    acm_data = crawl_index(ACM_URL, acm_selectors)
    print("ACM data collected!")
<<<<<<< HEAD
    print(f"Length of ACM data: {len(acm_data)}")
=======
    print(f"Length of acm data: {len(acm_data)}")
>>>>>>> 4ad8a548
    print()

    missionary_data = crawl_index(MISSIONARY_URL, missionary_selectors)
    print("Missionary data collected!")
    print(f"Length of missionary data: {len(missionary_data)}")
    print()

    help_data = asyncio.run(get_help_links(HELP_URL, HELP_SELECTOR))
    print("Help data collected!")
    print(f"Length of help data: {len(help_data)}")
    print()

    student_services_data = asyncio.run(get_services_links(STUDENT_SERVICES_URL))
    print("Student Services data collected!")
    print(f"Length of Student Services data: {len(student_services_data)}")
    print()

    # Save the data
    with open(acm_path, "w", newline="", encoding="UTF-8") as csvfile:
        writer = csv.writer(csvfile)
        writer.writerow(["Section", "Subsection", "Title", "URL", "Role"])
        for row in acm_data:
            writer.writerow([*row, "ACM"])

    with open(missionary_path, "w", newline="", encoding="UTF-8") as csvfile:
        writer = csv.writer(csvfile)
        # write headers
        writer.writerow(["Section", "Subsection", "Title", "URL", "Role"])
        for row in missionary_data[2:]:
            writer.writerow([*row, "missionary"])

    with open(help_path, "w", newline="", encoding="UTF-8") as csvfile:
        writer = csv.writer(csvfile)
        writer.writerow(["Section", "Subsection", "Title", "URL", "Role"])
        for row in help_data:
            writer.writerow([*row, "missionary"])

    with open(student_services_path, "w", newline="", encoding="UTF-8") as csvfile:
        writer = csv.writer(csvfile)
        writer.writerow(["Section", "Subsection", "Title", "URL", "Role"])
        for row in student_services_data:
            writer.writerow([*row, "missionary"])

    # *****Create the final dataframe*****

    index_path = os.path.join(DATA_PATH, "index")

    # Load the data into Dataframes
    df = pd.read_csv(f"{index_path}/acm.csv")
    df2 = pd.read_csv(f"{index_path}/missionary.csv")
    df3 = pd.read_csv(f"{index_path}/help.csv")
    df4 = pd.read_csv(f"{index_path}/student_services.csv")

    df = pd.concat([df, df2, df3, df4], ignore_index=True)

    df.fillna("Missing", inplace=True)

    # remove from the urls, the # and everything after it
    df["URL"] = df["URL"].str.split("#").str[0]

    df_merged = (
        df.groupby("URL")
        .agg({
            "Section": list,
            "Subsection": list,
            "Title": list,
            "Role": "first",
        })
        .reset_index()
    )

    ## add a final column with the hash filename
    df_merged["filename"] = df_merged["URL"].apply(generate_hash_filename)
    # save the files as "all_links.csv"
    df_merged.to_csv(os.path.join(DATA_PATH, "all_links.csv"), index=False)

    print("All data collected and saved!")
    print(f"All links saved in {DATA_PATH}/all_links.csv")
    print("Process finished! Links ready to be crawled.")
    print()<|MERGE_RESOLUTION|>--- conflicted
+++ resolved
@@ -57,11 +57,8 @@
     # Crawling Process
     acm_data = crawl_index(ACM_URL, acm_selectors)
     print("ACM data collected!")
-<<<<<<< HEAD
+    feature/acm-indexing-with-logging
     print(f"Length of ACM data: {len(acm_data)}")
-=======
-    print(f"Length of acm data: {len(acm_data)}")
->>>>>>> 4ad8a548
     print()
 
     missionary_data = crawl_index(MISSIONARY_URL, missionary_selectors)
