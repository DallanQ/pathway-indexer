[tool.poetry]
name = "pathway_indexer"
version = "0.0.1"
description = "Create and maintain the index for the BYU Pathway service missionary chatbot"
authors = ["Dallan Quass <fdallan@gmail.com>"]
repository = "https://github.com/DallanQ/pathway-indexer"
documentation = "https://DallanQ.github.io/pathway-indexer/"
readme = "README.md"
packages = [
  {include = "pathway_indexer"}
]

[tool.poetry.dependencies]
python = ">=3.8,<4.0"
<<<<<<< HEAD
ipykernel = "^6.29.5"
=======
beautifulsoup4 = "^4.12.3"
ipykernel = "^6.29.5"
requests = "^2.32.3"
>>>>>>> 92bf5546

[tool.poetry.group.dev.dependencies]
pytest = "^7.2.0"
pytest-cov = "^4.0.0"
mypy = "^1.5.1"
pre-commit = "^3.4.0"
tox = "^4.11.1"



[build-system]
requires = ["poetry-core>=1.0.0"]
build-backend = "poetry.core.masonry.api"

[tool.mypy]
files = ["pathway_indexer"]
disallow_untyped_defs = "True"
disallow_any_unimported = "True"
no_implicit_optional = "True"
check_untyped_defs = "True"
warn_return_any = "True"
warn_unused_ignores = "True"
show_error_codes = "True"

[tool.pytest.ini_options]
testpaths = ["tests"]

[tool.ruff]
target-version = "py39"
line-length = 120
fix = true
select = [
    # flake8-2020
    "YTT",
    # flake8-bandit
    "S",
    # flake8-bugbear
    "B",
    # flake8-builtins
    "A",
    # flake8-comprehensions
    "C4",
    # flake8-debugger
    "T10",
    # flake8-simplify
    "SIM",
    # isort
    "I",
    # mccabe
    "C90",
    # pycodestyle
    "E", "W",
    # pyflakes
    "F",
    # pygrep-hooks
    "PGH",
    # pyupgrade
    "UP",
    # ruff
    "RUF",
    # tryceratops
    "TRY",
]
ignore = [
    # LineTooLong
    "E501",
    # DoNotAssignLambda
    "E731",
]

[tool.ruff.format]
preview = true

[tool.coverage.report]
skip_empty = true

[tool.coverage.run]
branch = true
source = ["pathway_indexer"]


[tool.ruff.per-file-ignores]
"tests/*" = ["S101"]<|MERGE_RESOLUTION|>--- conflicted
+++ resolved
@@ -12,13 +12,9 @@
 
 [tool.poetry.dependencies]
 python = ">=3.8,<4.0"
-<<<<<<< HEAD
-ipykernel = "^6.29.5"
-=======
 beautifulsoup4 = "^4.12.3"
 ipykernel = "^6.29.5"
 requests = "^2.32.3"
->>>>>>> 92bf5546
 
 [tool.poetry.group.dev.dependencies]
 pytest = "^7.2.0"
