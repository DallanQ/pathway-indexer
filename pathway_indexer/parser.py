import os
import shutil

import pandas as pd

from utils.calendar_format import calendar_format
from utils.parser import (
    add_titles_tag,
    associate_markdown_with_metadata,
    attach_metadata_to_markdown_directories,
    process_directory,
)

DATA_PATH = os.getenv("DATA_PATH")
OUT_PATH = os.path.join(DATA_PATH, "out")
EXCLUDED_PATH = os.path.join(DATA_PATH, "excluded_domains.txt")


def parse_files_to_md(
    last_data_json,
    stats,
    detailed_log_path,
    input_directory=DATA_PATH,
    out_folder=OUT_PATH,
    metadata_csv="all_links.csv",
    excluded_domains_path=EXCLUDED_PATH,
    last_output_data_path="data/last_output_data.csv",
):
    """
    Main function to process a directory containing HTML and PDF files and attach metadata, avoiding parsing files with unchanged content.
    """
    output_data_path = os.path.join(DATA_PATH, "output_data.csv")

    # print(last_data_json["last_folder_crawl"])

<<<<<<< HEAD
    files_to_process = analyze_file_changes(
        output_data_path, last_output_data_path, out_folder, last_data_json, stats
    )
    if not files_to_process.empty:
        empty_llamaparse_files_counted = set()
        process_modified_files(
            input_directory,
            out_folder,
            metadata_csv,
            excluded_domains_path,
            stats,
            empty_llamaparse_files_counted,
            detailed_log_path,
        )
=======
    files_to_process = analyze_file_changes(output_data_path, last_output_data_path, out_folder, last_data_json)
    if not files_to_process.empty:
        process_modified_files(input_directory, out_folder, metadata_csv, excluded_domains_path)
>>>>>>> 4ad8a548

    # Save current_df as last_output_data.csv for next run
    # files_to_process.drop(columns=["HasChanged"], inplace=True)
    print("All tasks completed successfully.")


<<<<<<< HEAD
def analyze_file_changes(
    output_data_path, last_output_data_path, out_folder, last_data_json, stats
):
=======
def analyze_file_changes(output_data_path, last_output_data_path, out_folder, last_data_json):
>>>>>>> 4ad8a548
    """
    Analyze file changes by comparing current and last output data based on Content Hash,
    only for HTML files. PDF files are always included in files_to_process.

    Parameters:
    - output_data_path (str): Path to the current output data CSV file.
    - last_output_data_path (str): Path to the last output data CSV file for comparison.
    - out_folder (str): Output folder for Markdown files.

    Returns:
    - files_to_process (DataFrame): DataFrame of files that have changed and need processing.
    """
    if not os.path.exists(output_data_path):
        print(f"Output data file not found: {output_data_path}")
        return pd.DataFrame()  # Return empty DataFrame

    current_df = pd.read_csv(output_data_path)

    # Separate HTML and PDF files
    html_df = current_df[current_df["Content Type"] == "html"]
    pdf_df = current_df[current_df["Content Type"] == "pdf"]

    if not os.path.exists(last_output_data_path):
        print("Last output data file not found; processing all files.")
        return current_df  # Process all files if no last output data

    last_df = pd.read_csv(last_output_data_path)
    last_hash_dict = last_df[last_df["Content Type"] == "html"].set_index("URL")["Content Hash"].to_dict()

    # Apply hash check only to HTML files
    def has_changes(row):
        last_hash = last_hash_dict.get(row["URL"])
        return row["Content Hash"] != last_hash

    html_df["HasChanged"] = html_df.apply(has_changes, axis=1)
    changed_html_files = html_df[html_df["HasChanged"]]
    unchanged_html_files = html_df[~html_df["HasChanged"]]

    # Copy unchanged HTML files and remove them from input directory
    for _, row in unchanged_html_files.iterrows():
        print("Skipping unchanged file:", row["Filepath"])
        pathname = os.path.basename(row["Filepath"]).replace(".html", ".md")
        src_path = os.path.join(last_data_json["last_folder_crawl"], "out", "from_html", pathname)
        dst_path = os.path.join(out_folder, "from_html", pathname)

        os.makedirs(os.path.dirname(dst_path), exist_ok=True)
        # Copy unchanged file as .md in out_folder
        if os.path.exists(src_path):
            shutil.copyfile(src_path, dst_path)
            print(f"Copied {src_path} to {dst_path}")

        # Remove unchanged file from input_directory
        if os.path.exists(row["Filepath"]):
            os.remove(row["Filepath"])
            print(f"Removed {row['Filepath']} from input_directory")

    # Combine changed HTML files with all PDF files for processing
    files_to_process = pd.concat([changed_html_files, pdf_df], ignore_index=True)

    stats["unique_files_processed"] = len(files_to_process)

    return files_to_process


<<<<<<< HEAD
def process_modified_files(
    input_directory,
    out_folder,
    metadata_csv,
    excluded_domains_path,
    stats,
    empty_llamaparse_files_counted,
    detailed_log_path,
):
=======
def process_modified_files(input_directory, out_folder, metadata_csv, excluded_domains_path):
>>>>>>> 4ad8a548
    """
    Process modified files and associate metadata with Markdown files.
    """
    if is_directory_empty(input_directory):
        print("No modified files found; skipping file processing.")
        return

    print("Starting file processing for modified files...")
<<<<<<< HEAD
    stats["files_processed_by_directory"] = process_directory(
        input_directory, out_folder, stats, empty_llamaparse_files_counted, detailed_log_path
    )  # convert the files to md
=======
    process_directory(input_directory, out_folder)  # convert the files to md
>>>>>>> 4ad8a548
    print("File processing for modified files completed.")

    add_titles_tag(input_directory, out_folder)

    print("Associating Markdown files with metadata...")
    excluded_domains = []
    if os.path.exists(excluded_domains_path):
        with open(excluded_domains_path, encoding="UTF-8") as f:
            excluded_domains = f.read().splitlines()

    all_links_path = os.path.join(DATA_PATH, metadata_csv)
    if not os.path.exists(all_links_path):
        print(f"Error: {all_links_path} not found. Cannot attach metadata.")
        return

    metadata_dict = associate_markdown_with_metadata(out_folder, all_links_path, excluded_domains)
    print("Metadata association completed.")

    print("Attaching metadata to Markdown files...")
    attach_metadata_to_markdown_directories(out_folder, metadata_dict)
    print("Metadata attachment completed.")

    print("Processing special formats...")
    calendar_format(input_directory, metadata_csv)


def is_directory_empty(directory_path):
    return not os.listdir(directory_path)<|MERGE_RESOLUTION|>--- conflicted
+++ resolved
@@ -33,7 +33,6 @@
 
     # print(last_data_json["last_folder_crawl"])
 
-<<<<<<< HEAD
     files_to_process = analyze_file_changes(
         output_data_path, last_output_data_path, out_folder, last_data_json, stats
     )
@@ -48,24 +47,15 @@
             empty_llamaparse_files_counted,
             detailed_log_path,
         )
-=======
-    files_to_process = analyze_file_changes(output_data_path, last_output_data_path, out_folder, last_data_json)
-    if not files_to_process.empty:
-        process_modified_files(input_directory, out_folder, metadata_csv, excluded_domains_path)
->>>>>>> 4ad8a548
 
     # Save current_df as last_output_data.csv for next run
     # files_to_process.drop(columns=["HasChanged"], inplace=True)
     print("All tasks completed successfully.")
 
 
-<<<<<<< HEAD
 def analyze_file_changes(
     output_data_path, last_output_data_path, out_folder, last_data_json, stats
 ):
-=======
-def analyze_file_changes(output_data_path, last_output_data_path, out_folder, last_data_json):
->>>>>>> 4ad8a548
     """
     Analyze file changes by comparing current and last output data based on Content Hash,
     only for HTML files. PDF files are always included in files_to_process.
@@ -130,7 +120,6 @@
     return files_to_process
 
 
-<<<<<<< HEAD
 def process_modified_files(
     input_directory,
     out_folder,
@@ -140,9 +129,6 @@
     empty_llamaparse_files_counted,
     detailed_log_path,
 ):
-=======
-def process_modified_files(input_directory, out_folder, metadata_csv, excluded_domains_path):
->>>>>>> 4ad8a548
     """
     Process modified files and associate metadata with Markdown files.
     """
@@ -151,13 +137,11 @@
         return
 
     print("Starting file processing for modified files...")
-<<<<<<< HEAD
+
     stats["files_processed_by_directory"] = process_directory(
         input_directory, out_folder, stats, empty_llamaparse_files_counted, detailed_log_path
     )  # convert the files to md
-=======
-    process_directory(input_directory, out_folder)  # convert the files to md
->>>>>>> 4ad8a548
+  
     print("File processing for modified files completed.")
 
     add_titles_tag(input_directory, out_folder)
